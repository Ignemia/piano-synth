--- conflicted
+++ resolved
@@ -1,19 +1,10 @@
-/**
- * @file NoteSynth.h
- * @brief [AI GENERATED] Basic oscillator-based synth emulating string
-<<<<<<< HEAD
- * harmonics with subtle hammer noise and a short release tail.
-=======
- * harmonics with subtle hammer noise.
->>>>>>> 256a201d
- */
+
 
 #pragma once
 #include <vector>
 #include "Abstractor.h"
 
 /**
-<<<<<<< HEAD
  * @brief [AI GENERATED] Converts note events into audio samples with
  * overlapping notes for chord playback and gentle sustain.
  */
@@ -27,13 +18,7 @@
      * @param sampleRate Target sample rate for output audio.
      * @return Vector containing synthesized PCM samples.
      */
-=======
- * @brief [AI GENERATED] Converts note events into audio samples. Supports
- * overlapping notes for simple chord playback.
- */
-class NoteSynth {
-public:
->>>>>>> 256a201d
+
     std::vector<double> synthesize(const std::vector<NoteEvent>& events,
                                    int sampleRate = 44100) const;
 };