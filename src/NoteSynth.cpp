#include "NoteSynth.h"
#include <cmath>
#include <cstdlib>
#include <algorithm>

/**
 * @brief [AI GENERATED] Generate samples with a sustain phase and hammer noise.
 */
std::vector<double> NoteSynth::synthesize(const std::vector<NoteEvent>& events,
                                          int sampleRate) const {
    const double kHammerTime = 0.02;
    const double kAttackTime = 0.005;
    const double kSustainFraction = 0.7;
    double dTotalDuration = 0.0;
    for (const auto& e : events) {
        dTotalDuration = std::max(dTotalDuration, e.startTime + e.duration);
    }

    const int iTotalSamples = static_cast<int>(dTotalDuration * sampleRate);
    std::vector<double> samples(iTotalSamples, 0.0);

    for (const auto& e : events) {
        const int iStart = static_cast<int>(e.startTime * sampleRate);
        const int iCount = static_cast<int>(e.duration * sampleRate);
<<<<<<< HEAD
        const int iHammerSamples =
            std::min(static_cast<int>(kHammerTime * sampleRate), iCount);
        const int iAttackSamples =
            std::min(static_cast<int>(kAttackTime * sampleRate), iCount);
        const int iSustainStart = static_cast<int>(kSustainFraction * iCount);
        for (int i = 0; i < iCount; ++i) {
            const double dPhase = 2.0 * M_PI * e.frequency * static_cast<double>(i) / sampleRate;
            double dValue = std::sin(dPhase) + 0.2 * std::sin(2.0 * dPhase);
            if (i < iHammerSamples) {
                const double dNoise = static_cast<double>(std::rand()) / RAND_MAX * 2.0 - 1.0;
                const double dHammerEnv = 1.0 - static_cast<double>(i) / iHammerSamples;
                dValue += 0.02 * dHammerEnv * dNoise;
            }
            double dEnvelope = 1.0;
            if (i < iAttackSamples) {
                dEnvelope *= static_cast<double>(i) / iAttackSamples;
            } else if (i > iSustainStart) {
=======
        int iHammerSamples = static_cast<int>(kHammerTime * sampleRate);
        if (iHammerSamples > iCount) {
            iHammerSamples = iCount;
        }
        const int iSustainStart = static_cast<int>(kSustainFraction * iCount);
        for (int i = 0; i < iCount; ++i) {
            const double dPhase = 2.0 * M_PI * e.frequency * static_cast<double>(i) / sampleRate;
            double dValue = std::sin(dPhase) + 0.3 * std::sin(2.0 * dPhase);
            if (i < iHammerSamples) {
                const double dNoise = static_cast<double>(std::rand()) / RAND_MAX * 2.0 - 1.0;
                const double dHammerEnv = 1.0 - static_cast<double>(i) / iHammerSamples;
                dValue += 0.05 * dHammerEnv * dNoise;
            }
            double dEnvelope = 1.0;
            if (i > iSustainStart) {
>>>>>>> a9f817b1
                const double dRelease = static_cast<double>(i - iSustainStart);
                const double dReleaseLen = static_cast<double>(iCount - iSustainStart);
                dEnvelope = std::exp(-3.0 * dRelease / dReleaseLen);
            }
            samples[iStart + i] += dEnvelope * dValue;
<<<<<<< HEAD
        }
    }
    double dMax = 0.0;
    for (double s : samples) {
        dMax = std::max(dMax, std::abs(s));
    }
    if (dMax > 1.0) {
        const double dScale = 1.0 / dMax;
        for (double& s : samples) {
            s *= dScale;
=======
>>>>>>> a9f817b1
        }
    }
    return samples;
}<|MERGE_RESOLUTION|>--- conflicted
+++ resolved
@@ -22,7 +22,6 @@
     for (const auto& e : events) {
         const int iStart = static_cast<int>(e.startTime * sampleRate);
         const int iCount = static_cast<int>(e.duration * sampleRate);
-<<<<<<< HEAD
         const int iHammerSamples =
             std::min(static_cast<int>(kHammerTime * sampleRate), iCount);
         const int iAttackSamples =
@@ -40,29 +39,12 @@
             if (i < iAttackSamples) {
                 dEnvelope *= static_cast<double>(i) / iAttackSamples;
             } else if (i > iSustainStart) {
-=======
-        int iHammerSamples = static_cast<int>(kHammerTime * sampleRate);
-        if (iHammerSamples > iCount) {
-            iHammerSamples = iCount;
-        }
-        const int iSustainStart = static_cast<int>(kSustainFraction * iCount);
-        for (int i = 0; i < iCount; ++i) {
-            const double dPhase = 2.0 * M_PI * e.frequency * static_cast<double>(i) / sampleRate;
-            double dValue = std::sin(dPhase) + 0.3 * std::sin(2.0 * dPhase);
-            if (i < iHammerSamples) {
-                const double dNoise = static_cast<double>(std::rand()) / RAND_MAX * 2.0 - 1.0;
-                const double dHammerEnv = 1.0 - static_cast<double>(i) / iHammerSamples;
-                dValue += 0.05 * dHammerEnv * dNoise;
-            }
-            double dEnvelope = 1.0;
-            if (i > iSustainStart) {
->>>>>>> a9f817b1
+
                 const double dRelease = static_cast<double>(i - iSustainStart);
                 const double dReleaseLen = static_cast<double>(iCount - iSustainStart);
                 dEnvelope = std::exp(-3.0 * dRelease / dReleaseLen);
             }
             samples[iStart + i] += dEnvelope * dValue;
-<<<<<<< HEAD
         }
     }
     double dMax = 0.0;
@@ -73,8 +55,6 @@
         const double dScale = 1.0 / dMax;
         for (double& s : samples) {
             s *= dScale;
-=======
->>>>>>> a9f817b1
         }
     }
     return samples;
