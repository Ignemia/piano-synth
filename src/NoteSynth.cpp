#include "NoteSynth.h"
#include <cmath>
#include <cstdlib>
#include <algorithm>

/**
 * @brief [AI GENERATED] Generate samples using multiple harmonics with
 *        subtle hammer noise.
 */
std::vector<double> NoteSynth::synthesize(const std::vector<NoteEvent>& events,
                                          int sampleRate) const {
    const double kHammerTime = 0.02;
    const double kAttackTime = 0.005;
    const double kSustainFraction = 0.7;
    double dTotalDuration = 0.0;
    for (const auto& e : events) {
        dTotalDuration = std::max(dTotalDuration, e.startTime + e.duration);
    }

    const int iTotalSamples = static_cast<int>(dTotalDuration * sampleRate);
    std::vector<double> samples(iTotalSamples, 0.0);

    for (const auto& e : events) {
        const int iStart = static_cast<int>(e.startTime * sampleRate);
        const int iCount = static_cast<int>(e.duration * sampleRate);
        const int iHammerSamples =
            std::min(static_cast<int>(kHammerTime * sampleRate), iCount);
        const int iAttackSamples =
            std::min(static_cast<int>(kAttackTime * sampleRate), iCount);
        const int iSustainStart = static_cast<int>(kSustainFraction * iCount);
        for (int i = 0; i < iCount; ++i) {
            const double dPhase = 2.0 * M_PI * e.frequency * static_cast<double>(i) / sampleRate;
<<<<<<< HEAD
            double dValue = 0.0;
            for (int h = 1; h <= 4; ++h) {
                double hAmp = std::exp(-0.001 * h * i) / h;
                dValue += hAmp * std::sin(h * dPhase);
            }
            if (i < iHammerSamples) {
                const double dNoise = static_cast<double>(std::rand()) / RAND_MAX * 2.0 - 1.0;
                const double dHammerEnv = 1.0 - static_cast<double>(i) / iHammerSamples;
                dValue += 0.005 * dHammerEnv * dNoise;
            }
            double dEnvelope = 1.0;
            if (i < iAttackSamples) {
                dEnvelope *= static_cast<double>(i) / iAttackSamples;
            } else if (i > iSustainStart) {
                const double dRelease = static_cast<double>(i - iSustainStart);
                const double dReleaseLen = static_cast<double>(iCount - iSustainStart);
                dEnvelope = std::exp(-3.0 * dRelease / dReleaseLen);
            }
=======
            double dValue = std::sin(dPhase) + 0.2 * std::sin(2.0 * dPhase);
            if (i < iHammerSamples) {
                const double dNoise = static_cast<double>(std::rand()) / RAND_MAX * 2.0 - 1.0;
                const double dHammerEnv = 1.0 - static_cast<double>(i) / iHammerSamples;
                dValue += 0.02 * dHammerEnv * dNoise;
            }
            double dEnvelope = 1.0;
            if (i < iAttackSamples) {
                dEnvelope *= static_cast<double>(i) / iAttackSamples;
            } else if (i > iSustainStart) {

                const double dRelease = static_cast<double>(i - iSustainStart);
                const double dReleaseLen = static_cast<double>(iCount - iSustainStart);
                dEnvelope = std::exp(-3.0 * dRelease / dReleaseLen);
            }
>>>>>>> 8f9f571e
            samples[iStart + i] += dEnvelope * dValue;
        }
    }
    double dMax = 0.0;
    for (double s : samples) {
        dMax = std::max(dMax, std::abs(s));
    }
    if (dMax > 1.0) {
        const double dScale = 1.0 / dMax;
        for (double& s : samples) {
            s *= dScale;
        }
    }
    return samples;
}<|MERGE_RESOLUTION|>--- conflicted
+++ resolved
@@ -30,7 +30,6 @@
         const int iSustainStart = static_cast<int>(kSustainFraction * iCount);
         for (int i = 0; i < iCount; ++i) {
             const double dPhase = 2.0 * M_PI * e.frequency * static_cast<double>(i) / sampleRate;
-<<<<<<< HEAD
             double dValue = 0.0;
             for (int h = 1; h <= 4; ++h) {
                 double hAmp = std::exp(-0.001 * h * i) / h;
@@ -49,23 +48,7 @@
                 const double dReleaseLen = static_cast<double>(iCount - iSustainStart);
                 dEnvelope = std::exp(-3.0 * dRelease / dReleaseLen);
             }
-=======
-            double dValue = std::sin(dPhase) + 0.2 * std::sin(2.0 * dPhase);
-            if (i < iHammerSamples) {
-                const double dNoise = static_cast<double>(std::rand()) / RAND_MAX * 2.0 - 1.0;
-                const double dHammerEnv = 1.0 - static_cast<double>(i) / iHammerSamples;
-                dValue += 0.02 * dHammerEnv * dNoise;
-            }
-            double dEnvelope = 1.0;
-            if (i < iAttackSamples) {
-                dEnvelope *= static_cast<double>(i) / iAttackSamples;
-            } else if (i > iSustainStart) {
 
-                const double dRelease = static_cast<double>(i - iSustainStart);
-                const double dReleaseLen = static_cast<double>(iCount - iSustainStart);
-                dEnvelope = std::exp(-3.0 * dRelease / dReleaseLen);
-            }
->>>>>>> 8f9f571e
             samples[iStart + i] += dEnvelope * dValue;
         }
     }
