--- conflicted
+++ resolved
@@ -5,11 +5,6 @@
  *        several small chords.
  */
 std::vector<MidiMessage> MidiInput::generateDemo() const {
-<<<<<<< HEAD
-    // Opening phrase with two short chords at the beginning.
-=======
-    // Opening phrase with a triad chord at the beginning.
->>>>>>> 8f9f571e
     const int kNotes[] = {76, 80, 83, 75, 76, 75, 76, 71, 74, 73, 69};
     const double kDurations[] = {0.8, 0.8, 0.8, 0.8, 0.8, 0.8, 0.8, 0.8, 0.8, 0.8, 1.6};
 
@@ -20,7 +15,6 @@
         messages.push_back({kNotes[i], kDurations[i], 0.0});
     }
     dCurrentTime += kDurations[0];
-<<<<<<< HEAD
     // Next two notes form a second chord.
     for (int i = 3; i < 5; ++i) {
         messages.push_back({kNotes[i], kDurations[i], dCurrentTime});
@@ -28,10 +22,7 @@
     dCurrentTime += kDurations[3];
     // Remaining notes are played sequentially.
     for (size_t i = 5; i < sizeof(kNotes) / sizeof(kNotes[0]); ++i) {
-=======
-    // Remaining notes are played sequentially.
-    for (size_t i = 3; i < sizeof(kNotes) / sizeof(kNotes[0]); ++i) {
->>>>>>> 8f9f571e
+
         messages.push_back({kNotes[i], kDurations[i], dCurrentTime});
         dCurrentTime += kDurations[i];
     }
